[build-system]
requires = ["setuptools>=61.0"]
build-backend = "setuptools.build_meta"

[project]
name="cbx"
<<<<<<< HEAD
version="0.1.3"
=======
version="0.1.4"
>>>>>>> 71bae486
authors = [
    {name = "Tim Roith", email = "tim.roith@desy.de"},
]
description="CBXpy"
dependencies = [  
    'numpy', 
    'scipy', 
    'scikit-learn', 
    'matplotlib'
    ]
readme = "README.md"
requires-python = ">3.5.2"
classifiers = [
    "Programming Language :: Python :: 3",
    "License :: OSI Approved :: MIT License",
    "Operating System :: OS Independent"
    ]

[project.optional-dependencies] # Optional dependencies
test = [
    'pytest',
    'torch'
    ]

[tool.setuptools]
packages = ['cbx', 'cbx.dynamics', 'cbx.utils']


[tool.ruff]
# Enable flake8-bugbear (`B`) rules.
select = ["E", "F", "B"]

# Never enforce `E501` (line length violations).
ignore = ["E501"]

# Avoid trying to fix flake8-bugbear (`B`) violations.
unfixable = ["B"]

# Ignore `E402` (import violations) in all `__init__.py` files, and in `path/to/file.py`.
[tool.ruff.per-file-ignores]
"__init__.py" = ["E402"]
"path/to/file.py" = ["E402"]
"**/{tests,docs,tools}/*" = ["E402"]<|MERGE_RESOLUTION|>--- conflicted
+++ resolved
@@ -4,11 +4,7 @@
 
 [project]
 name="cbx"
-<<<<<<< HEAD
-version="0.1.3"
-=======
 version="0.1.4"
->>>>>>> 71bae486
 authors = [
     {name = "Tim Roith", email = "tim.roith@desy.de"},
 ]
